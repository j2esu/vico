--- conflicted
+++ resolved
@@ -1,5 +1,5 @@
 /*
- * Copyright 2023 by Patryk Goworowski and Patrick Michalik.
+ * Copyright 2024 by Patryk Goworowski and Patrick Michalik.
  *
  * Licensed under the Apache License, Version 2.0 (the "License");
  * you may not use this file except in compliance with the License.
@@ -28,15 +28,13 @@
     return minValue..maxValue
 }
 
-<<<<<<< HEAD
 /**
  * Calls the [selector] function for each value in the collection and returns the range of the produced values.
  */
-public inline fun <T> Iterable<T>.rangeOfOrNullRanged(
+public inline fun <T> Iterable<T>.rangeOfRanged(
     selector: (T) -> ClosedFloatingPointRange<Float>,
-): ClosedFloatingPointRange<Float>? {
+): ClosedFloatingPointRange<Float> {
     val iterator = iterator()
-    if (!iterator.hasNext()) return null
     val first = selector(iterator.next())
     var minValue = first.start
     var maxValue = first.endInclusive
@@ -48,15 +46,7 @@
     return minValue..maxValue
 }
 
-/**
- * Calls the [selector] function for each value in the collection and returns the range of the produced values.
- */
-public inline fun <T> Iterable<T>.rangeOfPairOrNull(
-    selector: (T) -> Pair<Float, Float>,
-): ClosedFloatingPointRange<Float>? {
-=======
 internal inline fun <T> Iterable<T>.rangeOfPair(selector: (T) -> Pair<Float, Float>): ClosedFloatingPointRange<Float> {
->>>>>>> 808daec2
     val iterator = iterator()
     var (minValue, maxValue) = selector(iterator.next())
     while (iterator.hasNext()) {
