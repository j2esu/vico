/*
 * Copyright 2023 by Patryk Goworowski and Patrick Michalik.
 *
 * Licensed under the Apache License, Version 2.0 (the "License");
 * you may not use this file except in compliance with the License.
 * You may obtain a copy of the License at
 *
 *     http://www.apache.org/licenses/LICENSE-2.0
 *
 * Unless required by applicable law or agreed to in writing, software
 * distributed under the License is distributed on an "AS IS" BASIS,
 * WITHOUT WARRANTIES OR CONDITIONS OF ANY KIND, either express or implied.
 * See the License for the specific language governing permissions and
 * limitations under the License.
 */

package com.patrykandpatrick.vico.core.legend

import com.patrykandpatrick.vico.core.chart.draw.CartesianChartDrawContext
import com.patrykandpatrick.vico.core.context.CartesianMeasureContext
import com.patrykandpatrick.vico.core.dimensions.BoundsAware

/**
 * Defines the functions required by the library to draw a chart legend.
 */
public interface Legend : BoundsAware {
    /**
     * Returns the height of the legend.
     */
<<<<<<< HEAD
    public fun getHeight(context: CartesianMeasureContext, availableWidth: Float): Float
=======
    public fun getHeight(
        context: MeasureContext,
        availableWidth: Float,
    ): Float
>>>>>>> a9adfdbd

    /**
     * Draws the legend.
     */
    public fun draw(context: CartesianChartDrawContext)
}<|MERGE_RESOLUTION|>--- conflicted
+++ resolved
@@ -27,14 +27,10 @@
     /**
      * Returns the height of the legend.
      */
-<<<<<<< HEAD
-    public fun getHeight(context: CartesianMeasureContext, availableWidth: Float): Float
-=======
     public fun getHeight(
-        context: MeasureContext,
+        context: CartesianMeasureContext,
         availableWidth: Float,
     ): Float
->>>>>>> a9adfdbd
 
     /**
      * Draws the legend.
