/*
 * Copyright 2023 by Patryk Goworowski and Patrick Michalik.
 *
 * Licensed under the Apache License, Version 2.0 (the "License");
 * you may not use this file except in compliance with the License.
 * You may obtain a copy of the License at
 *
 *     http://www.apache.org/licenses/LICENSE-2.0
 *
 * Unless required by applicable law or agreed to in writing, software
 * distributed under the License is distributed on an "AS IS" BASIS,
 * WITHOUT WARRANTIES OR CONDITIONS OF ANY KIND, either express or implied.
 * See the License for the specific language governing permissions and
 * limitations under the License.
 */

package com.patrykandpatrick.vico.views.chart

import android.animation.ValueAnimator
import android.content.Context
import android.graphics.Canvas
import android.graphics.RectF
import android.util.AttributeSet
import android.view.MotionEvent
import android.view.ScaleGestureDetector
import android.view.View
import android.view.animation.Interpolator
import android.widget.OverScroller
import androidx.core.view.ViewCompat
import androidx.interpolator.view.animation.FastOutSlowInInterpolator
import com.patrykandpatrick.vico.core.Animation
import com.patrykandpatrick.vico.core.DEF_MAX_ZOOM
import com.patrykandpatrick.vico.core.DEF_MIN_ZOOM
import com.patrykandpatrick.vico.core.DefaultDimens
import com.patrykandpatrick.vico.core.axis.AxisManager
import com.patrykandpatrick.vico.core.axis.AxisPosition
import com.patrykandpatrick.vico.core.axis.AxisRenderer
import com.patrykandpatrick.vico.core.chart.Chart
import com.patrykandpatrick.vico.core.chart.draw.chartDrawContext
import com.patrykandpatrick.vico.core.chart.draw.drawMarker
import com.patrykandpatrick.vico.core.chart.draw.getMaxScrollDistance
import com.patrykandpatrick.vico.core.chart.edges.FadingEdges
import com.patrykandpatrick.vico.core.chart.layout.HorizontalLayout
import com.patrykandpatrick.vico.core.chart.scale.AutoScaleUp
import com.patrykandpatrick.vico.core.component.shape.ShapeComponent
import com.patrykandpatrick.vico.core.context.MeasureContext
import com.patrykandpatrick.vico.core.context.MutableMeasureContext
import com.patrykandpatrick.vico.core.entry.ChartModelProducer
import com.patrykandpatrick.vico.core.entry.EntryModel
import com.patrykandpatrick.vico.core.extension.set
import com.patrykandpatrick.vico.core.layout.VirtualLayout
import com.patrykandpatrick.vico.core.legend.Legend
import com.patrykandpatrick.vico.core.marker.Marker
import com.patrykandpatrick.vico.core.marker.MarkerVisibilityChangeListener
import com.patrykandpatrick.vico.core.model.Point
import com.patrykandpatrick.vico.core.scroll.ScrollHandler
import com.patrykandpatrick.vico.core.scroll.ScrollListener
import com.patrykandpatrick.vico.core.scroll.ScrollListenerHost
import com.patrykandpatrick.vico.views.extension.defaultColors
import com.patrykandpatrick.vico.views.extension.density
import com.patrykandpatrick.vico.views.extension.dpInt
import com.patrykandpatrick.vico.views.extension.fontScale
import com.patrykandpatrick.vico.views.extension.isLtr
import com.patrykandpatrick.vico.views.extension.measureDimension
import com.patrykandpatrick.vico.views.extension.specSize
import com.patrykandpatrick.vico.views.extension.verticalPadding
import com.patrykandpatrick.vico.views.gestures.ChartScaleGestureListener
import com.patrykandpatrick.vico.views.gestures.MotionEventHandler
import com.patrykandpatrick.vico.views.gestures.movedXDistance
import com.patrykandpatrick.vico.views.gestures.movedYDistance
import com.patrykandpatrick.vico.views.scroll.ChartScrollSpec
import com.patrykandpatrick.vico.views.scroll.copy
import com.patrykandpatrick.vico.views.theme.ThemeHandler
import kotlin.properties.Delegates.observable
import kotlin.properties.ReadWriteProperty

/**
 * The base for [View]s that display a chart. Subclasses define a [Model] implementation they can handle.
 */
public abstract class BaseChartView<Model : EntryModel<*>>(
    context: Context,
    attrs: AttributeSet? = null,
    defStyleAttr: Int = 0,
    chartType: ThemeHandler.ChartType? = null,
) : View(context, attrs, defStyleAttr), ScrollListenerHost {

    private val contentBounds = RectF()

    private val scrollHandler = ScrollHandler()

    private val scroller = OverScroller(context)

    private val axisManager = AxisManager()

    private val virtualLayout = VirtualLayout(axisManager)

    private val motionEventHandler = MotionEventHandler(
        scroller = scroller,
        scrollHandler = scrollHandler,
        density = resources.displayMetrics.density,
        onTouchPoint = ::handleTouchEvent,
        requestInvalidate = ::invalidate,
    )

    private val measureContext = MutableMeasureContext(
        canvasBounds = contentBounds,
        density = context.density,
        fontScale = context.fontScale,
        isLtr = context.isLtr,
        isHorizontalScrollEnabled = false,
        chartScale = 1f,
    )

    private val scaleGestureListener: ScaleGestureDetector.OnScaleGestureListener =
        ChartScaleGestureListener(
            getChartBounds = { chart?.bounds },
            onZoom = ::handleZoom,
        )

    private val scaleGestureDetector = ScaleGestureDetector(context, scaleGestureListener)

    private val animator: ValueAnimator =
        ValueAnimator.ofFloat(Animation.range.start, Animation.range.endInclusive).apply {
            duration = Animation.DIFF_DURATION.toLong()
            interpolator = FastOutSlowInInterpolator()
            addUpdateListener { progressModelOnAnimationProgress(it.animatedFraction) }
        }

    private val scrollValueAnimator: ValueAnimator =
        ValueAnimator.ofFloat(Animation.range.start, Animation.range.endInclusive).apply {
            duration = Animation.ANIMATED_SCROLL_DURATION.toLong()
            interpolator = FastOutSlowInInterpolator()
        }

    private var markerTouchPoint: Point? = null

    private var wasMarkerVisible: Boolean = false

    private var scrollDirectionResolved = false

    private var lastMarkerEntryModels = emptyList<Marker.EntryModel>()

    internal val themeHandler: ThemeHandler = ThemeHandler(context, attrs, chartType)

    /**
     * The [AxisRenderer] for the start axis.
     */
    public var startAxis: AxisRenderer<AxisPosition.Vertical.Start>? by axisManager::startAxis

    /**
     * The [AxisRenderer] for the top axis.
     */
    public var topAxis: AxisRenderer<AxisPosition.Horizontal.Top>? by axisManager::topAxis

    /**
     * The [AxisRenderer] for the end axis.
     */
    public var endAxis: AxisRenderer<AxisPosition.Vertical.End>? by axisManager::endAxis

    /**
     * The [AxisRenderer] for the bottom axis.
     */
    public var bottomAxis: AxisRenderer<AxisPosition.Horizontal.Bottom>? by axisManager::bottomAxis

    /**
     * Houses scrolling-related settings.
     */
    public var chartScrollSpec: ChartScrollSpec<Model> by invalidatingObservable(ChartScrollSpec()) { newValue ->
        measureContext.isHorizontalScrollEnabled = newValue.isScrollEnabled
    }

    /**
     * Defines how the chart’s content is positioned horizontally.
     */
    public var horizontalLayout: HorizontalLayout by invalidatingObservable(themeHandler.horizontalLayout) { newValue ->
        measureContext.horizontalLayout = newValue
    }

    /**
     * Overrides the _x_ step (the difference between the _x_ values of neighboring major entries). If this is null, the
     * default _x_ step ([ChartEntryModel.xGcd]) is used.
     */
    public var getXStep: ((Model) -> Float)? by invalidatingObservable(null)

    /**
     * Whether the chart can be scrolled horizontally.
     */
    @Deprecated(
        message = "`isHorizontalScrollEnabled` is deprecated. Use `chartScrollSpec` instead.",
        level = DeprecationLevel.ERROR,
    )
    public var isHorizontalScrollEnabled: Boolean
        get() = chartScrollSpec.isScrollEnabled
        set(value) {
            chartScrollSpec = chartScrollSpec.copy(isScrollEnabled = value)
        }

    /**
     * Whether the pinch-to-zoom gesture is enabled.
     */
    public var isZoomEnabled: Boolean = true

    /**
     * Whether to display an animation when the chart is created. In this animation, the value of each chart entry is
     * animated from zero to the actual value.
     */
    public var runInitialAnimation: Boolean = true

    /**
     * The [Chart] displayed by this [View].
     */
    public var chart: Chart<Model>? by observable(null) { _, _, _ ->
        tryInvalidate(chart, model)
    }

    /**
     * The [Model] for this [BaseChartView]’s [Chart] instance ([chart]).
     */
    public var model: Model? = null
        private set

    /**
     * A [ChartModelProducer] can provide [Model] updates asynchronously.
     *
     * @see ChartModelProducer
     */
    public var entryProducer: ChartModelProducer<Model>? = null
        set(value) {
            field?.unregisterFromUpdates(key = this)
            field = value
            if (ViewCompat.isAttachedToWindow(this)) registerForUpdates()
        }

    private fun registerForUpdates() {
        entryProducer?.registerForUpdates(
            key = this,
            updateListener = {
                if (model != null || runInitialAnimation) {
                    handler.post(animator::start)
                } else {
                    progressModelOnAnimationProgress(progress = Animation.range.endInclusive)
                }
            },
            getOldModel = { model },
        ) { model ->
            post {
                setModel(model = model)
                postInvalidateOnAnimation()
            }
        }
    }

    override fun onAttachedToWindow() {
        super.onAttachedToWindow()
        if (entryProducer?.isRegistered(key = this) != true) registerForUpdates()
    }

    override fun onDetachedFromWindow() {
        super.onDetachedFromWindow()
        entryProducer?.unregisterFromUpdates(key = this)
    }

    /**
     * The [Marker] for this chart.
     */
    public var marker: Marker? = null

    /**
     * Allows for listening to [marker] visibility changes.
     */
    public var markerVisibilityChangeListener: MarkerVisibilityChangeListener? = null

    /**
     * The legend for this chart.
     */
    public var legend: Legend? = null

    /**
     * The color of elevation overlays, which are applied to [ShapeComponent]s that cast shadows.
     */
    public var elevationOverlayColor: Int = context.defaultColors.elevationOverlayColor.toInt()

    /**
     * Applies a horizontal fade to the edges of the chart area for scrollable charts.
     */
    public var fadingEdges: FadingEdges? = null

    /**
     * Defines whether the content of a scrollable chart should be scaled up when the dimensions are such that, at a
     * scale factor of 1, an empty space would be visible near the end edge of the chart.
     */
    public var autoScaleUp: AutoScaleUp = AutoScaleUp.Full

    init {
        startAxis = themeHandler.startAxis
        topAxis = themeHandler.topAxis
        endAxis = themeHandler.endAxis
        bottomAxis = themeHandler.bottomAxis
        chartScrollSpec = chartScrollSpec.copy(isScrollEnabled = themeHandler.isHorizontalScrollEnabled)
        isZoomEnabled = themeHandler.isChartZoomEnabled
    }

    /**
     * Sets the [Model] for this [BaseChartView]’s [Chart] instance ([chart]).
     */
    public fun setModel(model: Model) {
        val oldModel = this.model
        this.model = model
        tryInvalidate(chart = chart, model = model)
        if (ViewCompat.isAttachedToWindow(this) && oldModel?.id != model.id && isInEditMode.not()) {
            handler.post {
                chartScrollSpec.performAutoScroll(
                    model = model,
                    oldModel = oldModel,
                    scrollHandler = scrollHandler,
                )
            }
        }
    }

    protected fun tryInvalidate(chart: Chart<Model>?, model: Model?) {
        if (chart != null && model != null) {
<<<<<<< HEAD
            measureContext.resetChartValues()
            chart.updateChartValues(measureContext.chartValuesManager, model)
=======
            measureContext.chartValuesManager.resetChartValues()
            chart.updateChartValues(measureContext.chartValuesManager, model, getXStep?.invoke(model))
>>>>>>> 77160bbe

            if (ViewCompat.isAttachedToWindow(this)) {
                invalidate()
            }
        }
    }

    protected inline fun <T> invalidatingObservable(
        initialValue: T,
        crossinline onChange: (T) -> Unit = {},
    ): ReadWriteProperty<Any?, T> {
        onChange(initialValue)
        return observable(initialValue) { _, _, newValue ->
            tryInvalidate(chart, model)
            onChange(newValue)
        }
    }

    override fun onTouchEvent(event: MotionEvent): Boolean {
        val scaleHandled = if (isZoomEnabled && event.pointerCount > 1 && chartScrollSpec.isScrollEnabled) {
            scaleGestureDetector.onTouchEvent(event)
        } else {
            false
        }
        val touchHandled = motionEventHandler.handleMotionEvent(event)

        if (scrollDirectionResolved.not() && event.historySize > 0) {
            scrollDirectionResolved = true
            parent.requestDisallowInterceptTouchEvent(
                event.movedXDistance > event.movedYDistance || event.pointerCount > 1,
            )
        } else if (event.actionMasked == MotionEvent.ACTION_UP || event.actionMasked == MotionEvent.ACTION_CANCEL) {
            scrollDirectionResolved = false
        }

        return touchHandled || scaleHandled
    }

    private fun handleZoom(focusX: Float, zoomChange: Float) {
        val chart = chart ?: return
        val newZoom = measureContext.chartScale * zoomChange
        if (newZoom !in DEF_MIN_ZOOM..DEF_MAX_ZOOM) return
        val transformationAxisX = scrollHandler.value + focusX - chart.bounds.left
        val zoomedTransformationAxisX = transformationAxisX * zoomChange
        measureContext.chartScale = newZoom
        scrollHandler.value += zoomedTransformationAxisX - transformationAxisX
        handleTouchEvent(null)
        invalidate()
    }

    private fun handleTouchEvent(point: Point?) {
        markerTouchPoint = point
    }

    override fun dispatchDraw(canvas: Canvas): Unit = withChartAndModel { chart, model ->
        val chartBounds = updateBounds(measureContext, chart, model)

        if (chartBounds.isEmpty) return@withChartAndModel

        motionEventHandler.isHorizontalScrollEnabled = chartScrollSpec.isScrollEnabled
        if (scroller.computeScrollOffset()) {
            scrollHandler.handleScroll(scroller.currX.toFloat())
            ViewCompat.postInvalidateOnAnimation(this)
        }

        val horizontalDimensions = chart.getHorizontalDimensions(measureContext, model)

        scrollHandler.maxValue = measureContext.getMaxScrollDistance(
            chartWidth = chart.bounds.width(),
            horizontalDimensions = horizontalDimensions,
        )

        scrollHandler.handleInitialScroll(initialScroll = chartScrollSpec.initialScroll)

        val chartDrawContext = chartDrawContext(
            canvas = canvas,
            elevationOverlayColor = elevationOverlayColor,
            measureContext = measureContext,
            markerTouchPoint = markerTouchPoint,
            horizontalDimensions = horizontalDimensions,
            chartBounds = chart.bounds,
            horizontalScroll = scrollHandler.value,
            autoScaleUp = autoScaleUp,
        )

        val count = if (fadingEdges != null) chartDrawContext.saveLayer() else -1

        axisManager.drawBehindChart(chartDrawContext)
        chart.drawScrollableContent(chartDrawContext, model)

        fadingEdges?.apply {
            applyFadingEdges(chartDrawContext, chart.bounds)
            chartDrawContext.restoreCanvasToCount(count)
        }

        axisManager.drawAboveChart(chartDrawContext)
        chart.drawNonScrollableContent(chartDrawContext, model)
        legend?.draw(chartDrawContext)

        marker?.also { marker ->
            chartDrawContext.drawMarker(
                marker = marker,
                markerTouchPoint = markerTouchPoint,
                chart = chart,
                markerVisibilityChangeListener = markerVisibilityChangeListener,
                wasMarkerVisible = wasMarkerVisible,
                setWasMarkerVisible = { wasMarkerVisible = it },
                lastMarkerEntryModels = lastMarkerEntryModels,
                onMarkerEntryModelsChange = { lastMarkerEntryModels = it },
            )
        }
        measureContext.clearExtras()
    }

    private fun progressModelOnAnimationProgress(progress: Float) {
        entryProducer?.progressModel(this, progress)
    }

    override fun onMeasure(widthMeasureSpec: Int, heightMeasureSpec: Int) {
        val width = measureDimension(widthMeasureSpec.specSize, widthMeasureSpec)

        val height = when (MeasureSpec.getMode(heightMeasureSpec)) {
            MeasureSpec.UNSPECIFIED -> DefaultDimens.CHART_HEIGHT.dpInt + verticalPadding
            MeasureSpec.AT_MOST -> minOf(
                DefaultDimens.CHART_HEIGHT.dpInt + verticalPadding,
                heightMeasureSpec.specSize,
            )

            else -> measureDimension(heightMeasureSpec.specSize, heightMeasureSpec)
        }
        setMeasuredDimension(width, height)

        contentBounds.set(
            paddingLeft,
            paddingTop,
            width - paddingRight,
            height - paddingBottom,
        )
    }

    private fun updateBounds(
        context: MeasureContext,
        chart: Chart<Model>,
        model: Model,
    ): RectF {
        measureContext.clearExtras()
        return virtualLayout.setBounds(
            context = measureContext,
            contentBounds = contentBounds,
            chart = chart,
            legend = legend,
            horizontalDimensions = chart.getHorizontalDimensions(context = context, model = model),
            marker,
        )
    }

    private inline fun withChartAndModel(block: (chart: Chart<Model>, model: Model) -> Unit) {
        val chart = chart ?: return
        val model = model ?: return
        block(chart, model)
    }

    /**
     * Sets the duration (in milliseconds) of difference animations.
     */
    public fun setDiffAnimationDuration(durationMillis: Long) {
        animator.duration = durationMillis
    }

    /**
     * Sets the [Interpolator] for difference animations.
     */
    public fun setDiffAnimationInterpolator(interpolator: Interpolator) {
        animator.interpolator = interpolator
    }

    /**
     * Sets the duration (in milliseconds) of animated scrolls ([animateScrollBy]).
     */
    public fun setAnimatedScrollDuration(durationMillis: Long) {
        scrollValueAnimator.duration = durationMillis
    }

    /**
     * Sets the [Interpolator] for animated scrolls ([animateScrollBy]).
     */
    public fun setAnimatedScrollInterpolator(interpolator: Interpolator) {
        scrollValueAnimator.interpolator = interpolator
    }

    public override fun registerScrollListener(scrollListener: ScrollListener) {
        scrollHandler.registerScrollListener(scrollListener)
    }

    public override fun removeScrollListener(scrollListener: ScrollListener) {
        scrollHandler.removeScrollListener(scrollListener)
    }

    /**
     * Invokes the provided function block, passing to it the current scroll amount and the maximum scroll amount, and
     * scrolls the chart by the number of pixels returned by the function block.
     */
    public fun scrollBy(getDelta: (value: Float, maxValue: Float) -> Float) {
        scrollHandler.handleScrollDelta(getDelta(scrollHandler.value, scrollHandler.maxValue))
    }

    /**
     * Invokes the provided function block, passing to it the current scroll amount and the maximum scroll amount, and
     * scrolls the chart by the number of pixels returned by the function block, using a [ValueAnimator]. Customize the
     * animation with [setAnimatedScrollDuration] and [setAnimatedScrollInterpolator].
     */
    public fun animateScrollBy(getDelta: (value: Float, maxValue: Float) -> Float) {
        val initialValue = scrollHandler.value
        val delta = getDelta(initialValue, scrollHandler.maxValue)
        with(scrollValueAnimator) {
            cancel()
            removeAllUpdateListeners()
            addUpdateListener { scrollHandler.handleScroll(initialValue + it.animatedFraction * delta) }
            start()
        }
    }

    @Suppress("UNNECESSARY_SAFE_CALL")
    override fun onRtlPropertiesChanged(layoutDirection: Int) {
        // This function may be invoked inside of the View’s constructor, before the measureContext is initialized.
        // In this case, we can ignore this callback, as the layout direction will be determined when the MeasureContext
        // instance is created.
        measureContext?.isLtr = layoutDirection == ViewCompat.LAYOUT_DIRECTION_LTR
    }
}<|MERGE_RESOLUTION|>--- conflicted
+++ resolved
@@ -320,13 +320,8 @@
 
     protected fun tryInvalidate(chart: Chart<Model>?, model: Model?) {
         if (chart != null && model != null) {
-<<<<<<< HEAD
-            measureContext.resetChartValues()
-            chart.updateChartValues(measureContext.chartValuesManager, model)
-=======
             measureContext.chartValuesManager.resetChartValues()
             chart.updateChartValues(measureContext.chartValuesManager, model, getXStep?.invoke(model))
->>>>>>> 77160bbe
 
             if (ViewCompat.isAttachedToWindow(this)) {
                 invalidate()
