/*
 * Copyright 2024 by Patryk Goworowski and Patrick Michalik.
 *
 * Licensed under the Apache License, Version 2.0 (the "License");
 * you may not use this file except in compliance with the License.
 * You may obtain a copy of the License at
 *
 *     http://www.apache.org/licenses/LICENSE-2.0
 *
 * Unless required by applicable law or agreed to in writing, software
 * distributed under the License is distributed on an "AS IS" BASIS,
 * WITHOUT WARRANTIES OR CONDITIONS OF ANY KIND, either express or implied.
 * See the License for the specific language governing permissions and
 * limitations under the License.
 */

package com.patrykandpatrick.vico.compose.axis

import android.graphics.Typeface
import android.text.Layout
import android.text.TextUtils
import androidx.compose.runtime.Composable
import androidx.compose.ui.graphics.Brush
import androidx.compose.ui.graphics.Color
import androidx.compose.ui.graphics.RectangleShape
import androidx.compose.ui.unit.Dp
import androidx.compose.ui.unit.TextUnit
import androidx.compose.ui.unit.dp
import com.patrykandpatrick.vico.compose.component.rememberLineComponent
import com.patrykandpatrick.vico.compose.component.rememberTextComponent
import com.patrykandpatrick.vico.compose.component.shape.shader.BrushShader
import com.patrykandpatrick.vico.compose.component.shape.toVicoShape
import com.patrykandpatrick.vico.compose.dimensions.dimensionsOf
import com.patrykandpatrick.vico.compose.style.currentChartStyle
import com.patrykandpatrick.vico.core.component.shape.LineComponent
import com.patrykandpatrick.vico.core.component.shape.Shape
import com.patrykandpatrick.vico.core.component.shape.ShapeComponent
import com.patrykandpatrick.vico.core.component.shape.shader.DynamicShader
import com.patrykandpatrick.vico.core.component.text.TextComponent
import com.patrykandpatrick.vico.core.dimensions.Dimensions
import com.patrykandpatrick.vico.core.dimensions.MutableDimensions
import com.patrykandpatrick.vico.core.dimensions.emptyDimensions

<<<<<<< HEAD
=======
/**
 * Creates and remembers a [TextComponent] to be used for axis labels.
 *
 * @param color the text color.
 * @param textSize the text size.
 * @param background an optional [ShapeComponent] to be displayed behind the text.
 * @param ellipsize the text truncation behavior.
 * @param lineCount the line count.
 * @param padding the padding between the text and the background.
 * @param margins the margins around the background.
 * @param typeface the [Typeface] for the text.
 * @param textAlignment the text alignment.
 */
@Composable
public fun rememberAxisLabelComponent(
    color: Color = currentChartStyle.axis.axisLabelColor,
    textSize: TextUnit = currentChartStyle.axis.axisLabelTextSize,
    background: ShapeComponent? = currentChartStyle.axis.axisLabelBackground,
    ellipsize: TextUtils.TruncateAt = TextUtils.TruncateAt.END,
    lineCount: Int = currentChartStyle.axis.axisLabelLineCount,
    padding: MutableDimensions =
        dimensionsOf(
            horizontal = currentChartStyle.axis.axisLabelHorizontalPadding,
            vertical = currentChartStyle.axis.axisLabelVerticalPadding,
        ),
    margins: MutableDimensions =
        dimensionsOf(
            horizontal = currentChartStyle.axis.axisLabelHorizontalMargin,
            vertical = currentChartStyle.axis.axisLabelVerticalMargin,
        ),
    typeface: Typeface = currentChartStyle.axis.axisLabelTypeface,
    textAlignment: Layout.Alignment = currentChartStyle.axis.axisLabelTextAlignment,
): TextComponent =
    rememberTextComponent(
        color,
        textSize,
        background,
        ellipsize,
        lineCount,
        padding,
        margins,
        typeface,
        textAlignment,
    )

>>>>>>> 6538c2fa
/**
 * Creates a [TextComponent] to be used for axis labels.
 *
 * @param color the text color.
 * @param textSize the text size.
 * @param background an optional [ShapeComponent] to be displayed behind the text.
 * @param ellipsize the text truncation behavior.
 * @param lineCount the line count.
 * @param verticalPadding the amount of top and bottom padding between the text and the background.
 * @param horizontalPadding the amount of start and end padding between the text and the background.
 * @param verticalMargin the size of the top and bottom margins around the background.
 * @param horizontalMargin the size of the start and end margins around the background.
 * @param typeface the [Typeface] for the text.
 * @param textAlignment the text alignment.
 */
@Deprecated(
    message = "Use `rememberAxisLabelComponent`.",
    replaceWith =
        ReplaceWith(
            expression =
                "rememberAxisLabelComponent(color = color, textSize = textSize, background = background, " +
                    "ellipsize = ellipsize, lineCount = lineCount, " +
                    "padding = dimensionsOf(verticalPadding, horizontalPadding), " +
                    "margins = dimensionsOf(verticalMargin, horizontalMargin), typeface = typeface, " +
                    "textAlignment = textAlignment)",
            imports =
                arrayOf(
                    "com.patrykandpatrick.vico.compose.axis.rememberAxisLabelComponent",
                    "com.patrykandpatrick.vico.compose.dimensions.dimensionsOf",
                ),
        ),
)
@Composable
public fun axisLabelComponent(
    color: Color = currentChartStyle.axis.axisLabelColor,
    textSize: TextUnit = currentChartStyle.axis.axisLabelTextSize,
    background: ShapeComponent? = currentChartStyle.axis.axisLabelBackground,
    ellipsize: TextUtils.TruncateAt = TextUtils.TruncateAt.END,
    lineCount: Int = currentChartStyle.axis.axisLabelLineCount,
    verticalPadding: Dp = currentChartStyle.axis.axisLabelVerticalPadding,
    horizontalPadding: Dp = currentChartStyle.axis.axisLabelHorizontalPadding,
    verticalMargin: Dp = currentChartStyle.axis.axisLabelVerticalMargin,
    horizontalMargin: Dp = currentChartStyle.axis.axisLabelHorizontalMargin,
    typeface: Typeface = currentChartStyle.axis.axisLabelTypeface,
    textAlignment: Layout.Alignment = currentChartStyle.axis.axisLabelTextAlignment,
): TextComponent =
    rememberTextComponent(
        color,
        textSize,
        background,
        ellipsize,
        lineCount,
        dimensionsOf(horizontalPadding, verticalPadding),
        dimensionsOf(horizontalMargin, verticalMargin),
        typeface,
        textAlignment,
    )

/**
 * Creates a [TextComponent] to be used for axis labels.
 *
 * @param color the text color.
 * @param textSize the text size.
 * @param background an optional [ShapeComponent] to be displayed behind the text.
 * @param ellipsize the text truncation behavior.
 * @param lineCount the line count.
 * @param padding the padding between the text and the background.
 * @param margins the margins around the background.
 * @param typeface the [Typeface] for the text.
 * @param textAlignment the text alignment.
 */
@Deprecated(
    message = "Use `rememberAxisLabelComponent`.",
    replaceWith =
        ReplaceWith(
            expression =
                "rememberAxisLabelComponent(color, textSize, background, ellipsize, lineCount, " +
                    "padding, margins, typeface, textAlignment)",
            imports = arrayOf("com.patrykandpatrick.vico.compose.axis.rememberAxisLabelComponent"),
        ),
)
@Composable
public fun axisLabelComponent(
    color: Color = currentChartStyle.axis.axisLabelColor,
    textSize: TextUnit = currentChartStyle.axis.axisLabelTextSize,
    background: ShapeComponent? = currentChartStyle.axis.axisLabelBackground,
    ellipsize: TextUtils.TruncateAt = TextUtils.TruncateAt.END,
    lineCount: Int = currentChartStyle.axis.axisLabelLineCount,
    padding: MutableDimensions =
        dimensionsOf(
            horizontal = currentChartStyle.axis.axisLabelHorizontalPadding,
            vertical = currentChartStyle.axis.axisLabelVerticalPadding,
        ),
    margins: MutableDimensions =
        dimensionsOf(
            horizontal = currentChartStyle.axis.axisLabelHorizontalMargin,
            vertical = currentChartStyle.axis.axisLabelVerticalMargin,
        ),
    typeface: Typeface = currentChartStyle.axis.axisLabelTypeface,
    textAlignment: Layout.Alignment = currentChartStyle.axis.axisLabelTextAlignment,
): TextComponent =
    rememberTextComponent(
        color,
        textSize,
        background,
        ellipsize,
        lineCount,
        padding,
        margins,
        typeface,
        textAlignment,
    )

/**
 * Creates and remembers a [LineComponent] styled as an axis line.
 *
 * @param color the background color.
 * @param thickness the thickness of the line.
 * @param shape the [Shape] to use for the line.
 * @param strokeWidth the stroke width.
 * @param strokeColor the stroke color.
 * @param brush an optional [Brush] to apply to the line.
 * @param margins the margins of the line.
 */
@Composable
public fun rememberAxisLineComponent(
    color: Color = currentChartStyle.axis.axisLineColor,
    thickness: Dp = currentChartStyle.axis.axisLineWidth,
    shape: Shape = currentChartStyle.axis.axisLineShape,
    strokeWidth: Dp = 0.dp,
    strokeColor: Color = Color.Transparent,
    brush: Brush? = null,
    margins: Dimensions = emptyDimensions(),
): LineComponent =
    rememberLineComponent(
        color = color,
        thickness = thickness,
        shape = shape,
        dynamicShader = brush?.let(::BrushShader),
        margins = margins,
        strokeWidth = strokeWidth,
        strokeColor = strokeColor,
    )

/**
 * Creates a [LineComponent] styled as an axis line.
 *
 * @param color the background color.
 * @param thickness the line thickness.
 * @param shape the [Shape] to use for the line.
 * @param strokeWidth the stroke width.
 * @param strokeColor the stroke color.
 * @param dynamicShader an optional [DynamicShader] to apply to the line.
 * @param margins the margins of the line.
 */
@Deprecated(
    message = "Use `rememberAxisLineComponent`.",
    replaceWith =
        ReplaceWith(
            expression =
                "rememberAxisLineComponent(color, thickness, shape, strokeWidth, strokeColor, " +
                    "dynamicShader, margins)",
            imports = arrayOf("com.patrykandpatrick.vico.compose.axis.rememberAxisLineComponent"),
        ),
)
@Composable
public fun axisLineComponent(
    color: Color = currentChartStyle.axis.axisLineColor,
    thickness: Dp = currentChartStyle.axis.axisLineWidth,
    shape: Shape = currentChartStyle.axis.axisLineShape,
    strokeWidth: Dp = 0.dp,
    strokeColor: Color = Color.Transparent,
    dynamicShader: DynamicShader? = null,
    margins: Dimensions = emptyDimensions(),
): LineComponent =
    rememberLineComponent(
        color = color,
        thickness = thickness,
        dynamicShader = dynamicShader,
        shape = shape,
        margins = margins,
        strokeWidth = strokeWidth,
        strokeColor = strokeColor,
    )

/**
 * Creates a [LineComponent] styled as an axis line.
 *
 * @param color the background color.
 * @param thickness the thickness of the line.
 * @param shape the [androidx.compose.ui.graphics.Shape] to use for the line.
 * @param strokeWidth the stroke width.
 * @param strokeColor the stroke color.
 * @param brush an optional [Brush] to apply to the line.
 * @param margins the margins of the line.
 */
@Deprecated(
    message = "Use `rememberAxisLineComponent`.",
    replaceWith =
        ReplaceWith(
            expression =
                "rememberAxisLineComponent(color, thickness, shape.toVicoShape(), strokeWidth, strokeColor, " +
                    "brush, margins)",
            imports =
                arrayOf(
                    "com.patrykandpatrick.vico.compose.axis.rememberAxisLineComponent",
                    "com.patrykandpatrick.vico.compose.component.shape.toVicoShape",
                ),
        ),
)
@Composable
public fun axisLineComponent(
    color: Color,
    thickness: Dp = currentChartStyle.axis.axisLineWidth,
    shape: androidx.compose.ui.graphics.Shape = RectangleShape,
    strokeWidth: Dp = 0.dp,
    strokeColor: Color = Color.Transparent,
    brush: Brush? = null,
    margins: Dimensions = emptyDimensions(),
): LineComponent =
    rememberAxisLineComponent(
        color = color,
        thickness = thickness,
        shape = shape.toVicoShape(),
        brush = brush,
        margins = margins,
        strokeWidth = strokeWidth,
        strokeColor = strokeColor,
    )

/**
 * Creates and remembers a [LineComponent] styled as a tick line.
 *
 * @param color the background color.
 * @param thickness the thickness of the tick.
 * @param shape the [Shape] to use for the tick.
 * @param strokeWidth the stroke width.
 * @param strokeColor the stroke color.
 * @param dynamicShader an optional [DynamicShader] to apply to the tick.
 */
@Composable
public fun rememberAxisTickComponent(
    color: Color = currentChartStyle.axis.axisTickColor,
    thickness: Dp = currentChartStyle.axis.axisTickWidth,
    shape: Shape = currentChartStyle.axis.axisTickShape,
    strokeWidth: Dp = 0.dp,
    strokeColor: Color = Color.Transparent,
    dynamicShader: DynamicShader? = null,
): LineComponent =
    rememberLineComponent(
        color = color,
        thickness = thickness,
        dynamicShader = dynamicShader,
        shape = shape,
        strokeWidth = strokeWidth,
        strokeColor = strokeColor,
    )

/**
 * Creates a [LineComponent] styled as a tick line.
 *
 * @param color the background color.
 * @param thickness the thickness of the tick.
 * @param shape the [Shape] to use for the tick.
 * @param strokeWidth the stroke width.
 * @param strokeColor the stroke color.
 * @param dynamicShader an optional [DynamicShader] to apply to the tick.
 */
@Deprecated(
    message = "Use `rememberAxisTickComponent`.",
    replaceWith =
        ReplaceWith(
            expression =
                "rememberAxisTickComponent(color, thickness, shape, strokeWidth, strokeColor, " +
                    "dynamicShader)",
            imports = arrayOf("com.patrykandpatrick.vico.compose.axis.rememberAxisTickComponent"),
        ),
)
@Composable
public fun axisTickComponent(
    color: Color = currentChartStyle.axis.axisTickColor,
    thickness: Dp = currentChartStyle.axis.axisTickWidth,
    shape: Shape = currentChartStyle.axis.axisTickShape,
    strokeWidth: Dp = 0.dp,
    strokeColor: Color = Color.Transparent,
    dynamicShader: DynamicShader? = null,
): LineComponent =
    rememberAxisTickComponent(
        color = color,
        thickness = thickness,
        dynamicShader = dynamicShader,
        shape = shape,
        strokeWidth = strokeWidth,
        strokeColor = strokeColor,
    )

/**
 * Creates and remembers a [LineComponent] styled as a tick line.
 *
 * @param color the background color.
 * @param thickness the thickness of the line.
 * @param shape the [androidx.compose.ui.graphics.Shape] to use for the line.
 * @param strokeWidth the stroke width.
 * @param strokeColor the stroke color.
 * @param brush an optional [Brush] to apply to the line.
 */
@Composable
public fun rememberAxisTickComponent(
    color: Color,
    thickness: Dp = currentChartStyle.axis.axisTickWidth,
    shape: androidx.compose.ui.graphics.Shape = RectangleShape,
    strokeWidth: Dp = 0.dp,
    strokeColor: Color = Color.Transparent,
    brush: Brush? = null,
): LineComponent =
    rememberLineComponent(
        color = color,
        thickness = thickness,
        dynamicShader = brush?.let(::BrushShader),
        shape = shape.toVicoShape(),
        strokeWidth = strokeWidth,
        strokeColor = strokeColor,
    )

/**
 * Creates a [LineComponent] styled as a tick line.
 *
 * @param color the background color.
 * @param thickness the thickness of the line.
 * @param shape the [androidx.compose.ui.graphics.Shape] to use for the line.
 * @param strokeWidth the stroke width.
 * @param strokeColor the stroke color.
 * @param brush an optional [Brush] to apply to the line.
 */
@Deprecated(
    message = "Use `rememberAxisTickComponent`.",
    replaceWith =
        ReplaceWith(
            expression =
                "rememberAxisTickComponent(color, thickness, shape, strokeWidth, strokeColor, " +
                    "brush)",
            imports = arrayOf("com.patrykandpatrick.vico.compose.axis.rememberAxisTickComponent"),
        ),
)
@Composable
public fun axisTickComponent(
    color: Color,
    thickness: Dp = currentChartStyle.axis.axisTickWidth,
    shape: androidx.compose.ui.graphics.Shape = RectangleShape,
    strokeWidth: Dp = 0.dp,
    strokeColor: Color = Color.Transparent,
    brush: Brush? = null,
): LineComponent =
    rememberAxisTickComponent(
        color = color,
        thickness = thickness,
        brush = brush,
        shape = shape,
        strokeWidth = strokeWidth,
        strokeColor = strokeColor,
    )

/**
 * Creates and remembers a [LineComponent] styled as a guideline.
 *
 * @param color the background color.
 * @param thickness the line thickness.
 * @param shape the [Shape] to use for the guideline.
 * @param strokeWidth the stroke width.
 * @param strokeColor the stroke color.
 * @param dynamicShader an optional [DynamicShader] to apply to the guideline.
 * @param margins the margins of the guideline.
 */
@Composable
public fun rememberAxisGuidelineComponent(
    color: Color = currentChartStyle.axis.axisGuidelineColor,
    thickness: Dp = currentChartStyle.axis.axisGuidelineWidth,
    shape: Shape = currentChartStyle.axis.axisGuidelineShape,
    strokeWidth: Dp = 0.dp,
    strokeColor: Color = Color.Transparent,
    dynamicShader: DynamicShader? = null,
    margins: Dimensions = emptyDimensions(),
): LineComponent =
    rememberLineComponent(
        color = color,
        thickness = thickness,
        dynamicShader = dynamicShader,
        shape = shape,
        margins = margins,
        strokeWidth = strokeWidth,
        strokeColor = strokeColor,
    )

/**
 * Creates an axis guideline.
 *
 * @param color the background color.
 * @param thickness the line thickness.
 * @param shape the [Shape] to use for the guideline.
 * @param strokeWidth the stroke width.
 * @param strokeColor the stroke color.
 * @param dynamicShader an optional [DynamicShader] to apply to the guideline.
 * @param margins the margins of the guideline.
 */
@Deprecated(
    message = "Use `rememberAxisGuidelineComponent`.",
    replaceWith =
        ReplaceWith(
            expression =
                "rememberAxisGuidelineComponent(color, thickness, shape, strokeWidth, strokeColor, " +
                    "dynamicShader, margins)",
            imports = arrayOf("com.patrykandpatrick.vico.compose.axis.rememberAxisGuidelineComponent"),
        ),
)
@Composable
public fun axisGuidelineComponent(
    color: Color = currentChartStyle.axis.axisGuidelineColor,
    thickness: Dp = currentChartStyle.axis.axisGuidelineWidth,
    shape: Shape = currentChartStyle.axis.axisGuidelineShape,
    strokeWidth: Dp = 0.dp,
    strokeColor: Color = Color.Transparent,
    dynamicShader: DynamicShader? = null,
    margins: Dimensions = emptyDimensions(),
): LineComponent =
    rememberAxisGuidelineComponent(
        color = color,
        thickness = thickness,
        dynamicShader = dynamicShader,
        shape = shape,
        margins = margins,
        strokeWidth = strokeWidth,
        strokeColor = strokeColor,
    )<|MERGE_RESOLUTION|>--- conflicted
+++ resolved
@@ -41,8 +41,6 @@
 import com.patrykandpatrick.vico.core.dimensions.MutableDimensions
 import com.patrykandpatrick.vico.core.dimensions.emptyDimensions
 
-<<<<<<< HEAD
-=======
 /**
  * Creates and remembers a [TextComponent] to be used for axis labels.
  *
@@ -88,7 +86,6 @@
         textAlignment,
     )
 
->>>>>>> 6538c2fa
 /**
  * Creates a [TextComponent] to be used for axis labels.
  *
