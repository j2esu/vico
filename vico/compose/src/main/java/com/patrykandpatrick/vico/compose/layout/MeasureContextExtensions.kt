/*
 * Copyright 2023 by Patryk Goworowski and Patrick Michalik.
 *
 * Licensed under the Apache License, Version 2.0 (the "License");
 * you may not use this file except in compliance with the License.
 * You may obtain a copy of the License at
 *
 *     http://www.apache.org/licenses/LICENSE-2.0
 *
 * Unless required by applicable law or agreed to in writing, software
 * distributed under the License is distributed on an "AS IS" BASIS,
 * WITHOUT WARRANTIES OR CONDITIONS OF ANY KIND, either express or implied.
 * See the License for the specific language governing permissions and
 * limitations under the License.
 */

package com.patrykandpatrick.vico.compose.layout

import android.graphics.RectF
import androidx.compose.runtime.Composable
import androidx.compose.runtime.remember
import androidx.compose.ui.platform.LocalContext
import androidx.compose.ui.platform.LocalDensity
import androidx.compose.ui.platform.LocalLayoutDirection
import androidx.compose.ui.unit.LayoutDirection
import com.patrykandpatrick.vico.core.chart.CartesianChart
import com.patrykandpatrick.vico.core.chart.layout.HorizontalLayout
import com.patrykandpatrick.vico.core.chart.values.ChartValues
<<<<<<< HEAD
import com.patrykandpatrick.vico.core.context.CartesianMeasureContext
import com.patrykandpatrick.vico.core.context.MutableCartesianMeasureContext
import com.patrykandpatrick.vico.core.context.MutablePreMeasureContext
import com.patrykandpatrick.vico.core.context.PreMeasureContext
import com.patrykandpatrick.vico.core.extension.spToPx
import com.patrykandpatrick.vico.core.model.CartesianChartModel

/**
 * Creates the [PreMeasureContext].
 */
@Composable
public fun getPreMeasureContext(): PreMeasureContext {
    val density = LocalDensity.current.density
    val isLtr = LocalLayoutDirection.current == LayoutDirection.Ltr
    val context = LocalContext.current
    val spToPx = context::spToPx
    return remember(density, isLtr, spToPx(1f)) {
        MutablePreMeasureContext(
            density = density,
            isLtr = isLtr,
            spToPx = spToPx,
        )
    }
}

/**
 * The anonymous implementation of the [CartesianMeasureContext].
=======
import com.patrykandpatrick.vico.core.context.MutableMeasureContext
import com.patrykandpatrick.vico.core.model.CartesianChartModel

/**
 * Creates and remembers a [MutableMeasureContext] instance.
>>>>>>> 808daec2
 *
 * @param isHorizontalScrollEnabled whether horizontal scrolling is enabled.
 * @param canvasBounds the bounds of the canvas that will be used to draw the chart and its components.
 * @param horizontalLayout defines how the chart’s content is positioned horizontally.
 * @param spToPx converts dimensions from sp to px.
 * @param chartValues houses the [CartesianChart]’s [CartesianChartModel] and _x_ and _y_ ranges.
 */
@Composable
<<<<<<< HEAD
public fun getCartesianMeasureContext(
=======
public fun rememberMutableMeasureContext(
>>>>>>> 808daec2
    isHorizontalScrollEnabled: Boolean,
    canvasBounds: RectF,
    horizontalLayout: HorizontalLayout,
    spToPx: (Float) -> Float,
    chartValues: ChartValues,
): MutableCartesianMeasureContext =
    remember {
        MutableCartesianMeasureContext(
            canvasBounds = canvasBounds,
            density = 0f,
            isLtr = true,
            spToPx = spToPx,
            chartValues = chartValues,
        )
    }.apply {
        this.density = LocalDensity.current.density
        this.isLtr = LocalLayoutDirection.current == LayoutDirection.Ltr
        this.isHorizontalScrollEnabled = isHorizontalScrollEnabled
        this.horizontalLayout = horizontalLayout
        this.spToPx = spToPx
        this.chartValues = chartValues
    }<|MERGE_RESOLUTION|>--- conflicted
+++ resolved
@@ -1,5 +1,5 @@
 /*
- * Copyright 2023 by Patryk Goworowski and Patrick Michalik.
+ * Copyright 2024 by Patryk Goworowski and Patrick Michalik.
  *
  * Licensed under the Apache License, Version 2.0 (the "License");
  * you may not use this file except in compliance with the License.
@@ -26,9 +26,8 @@
 import com.patrykandpatrick.vico.core.chart.CartesianChart
 import com.patrykandpatrick.vico.core.chart.layout.HorizontalLayout
 import com.patrykandpatrick.vico.core.chart.values.ChartValues
-<<<<<<< HEAD
-import com.patrykandpatrick.vico.core.context.CartesianMeasureContext
 import com.patrykandpatrick.vico.core.context.MutableCartesianMeasureContext
+import com.patrykandpatrick.vico.core.context.MutableMeasureContext
 import com.patrykandpatrick.vico.core.context.MutablePreMeasureContext
 import com.patrykandpatrick.vico.core.context.PreMeasureContext
 import com.patrykandpatrick.vico.core.extension.spToPx
@@ -38,7 +37,7 @@
  * Creates the [PreMeasureContext].
  */
 @Composable
-public fun getPreMeasureContext(): PreMeasureContext {
+public fun rememberPreMeasureContext(): PreMeasureContext {
     val density = LocalDensity.current.density
     val isLtr = LocalLayoutDirection.current == LayoutDirection.Ltr
     val context = LocalContext.current
@@ -53,14 +52,7 @@
 }
 
 /**
- * The anonymous implementation of the [CartesianMeasureContext].
-=======
-import com.patrykandpatrick.vico.core.context.MutableMeasureContext
-import com.patrykandpatrick.vico.core.model.CartesianChartModel
-
-/**
  * Creates and remembers a [MutableMeasureContext] instance.
->>>>>>> 808daec2
  *
  * @param isHorizontalScrollEnabled whether horizontal scrolling is enabled.
  * @param canvasBounds the bounds of the canvas that will be used to draw the chart and its components.
@@ -69,11 +61,7 @@
  * @param chartValues houses the [CartesianChart]’s [CartesianChartModel] and _x_ and _y_ ranges.
  */
 @Composable
-<<<<<<< HEAD
-public fun getCartesianMeasureContext(
-=======
-public fun rememberMutableMeasureContext(
->>>>>>> 808daec2
+public fun rememberCartesianMeasureContext(
     isHorizontalScrollEnabled: Boolean,
     canvasBounds: RectF,
     horizontalLayout: HorizontalLayout,
